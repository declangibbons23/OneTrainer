--- conflicted
+++ resolved
@@ -1,10 +1,4 @@
-<<<<<<< HEAD
-import os
-import sys
-from uuid import uuid4
-=======
 from util.import_util import script_imports
->>>>>>> 8f5d715b
 
 script_imports()
 
@@ -12,6 +6,7 @@
 from modules.util.enum.TrainingMethod import TrainingMethod
 from modules.util import create
 from modules.util.args.ConvertModelArgs import ConvertModelArgs
+from uuid import uuid4
 
 
 def main():
