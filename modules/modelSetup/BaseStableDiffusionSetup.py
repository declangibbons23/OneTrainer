--- conflicted
+++ resolved
@@ -72,13 +72,8 @@
             config.weight_dtypes().unet,
             config.weight_dtypes().vae,
             config.weight_dtypes().lora if config.training_method == TrainingMethod.LORA else None,
-<<<<<<< HEAD
             config.weight_dtypes().embedding if config.training_method == TrainingMethod.EMBEDDING or config.train_any_embedding() else None,
-        ])
-=======
-            config.weight_dtypes().embedding if config.training_method == TrainingMethod.EMBEDDING else None,
         ], config.enable_autocast_cache)
->>>>>>> 3242026e
 
     def __encode_text(
             self,
