--- conflicted
+++ resolved
@@ -68,11 +68,7 @@
         if is_dict:
             def update(_0, _1, _2):
                 string_var = var.get()
-<<<<<<< HEAD
-                if string_var == "" or string_var == "None":
-=======
-                if string_var == "" and nullable:
->>>>>>> 3437bfd8
+                if string_var == "" and nullable:
                     obj[name] = None
                 elif string_var == "inf":
                     obj[name] = int("inf")
@@ -86,11 +82,7 @@
         else:
             def update(_0, _1, _2):
                 string_var = var.get()
-<<<<<<< HEAD
-                if string_var == "" or string_var == "None":
-=======
-                if string_var == "" and nullable:
->>>>>>> 3437bfd8
+                if string_var == "" and nullable:
                     setattr(obj, name, None)
                 elif string_var == "inf":
                     setattr(obj, name, int("inf"))
@@ -103,21 +95,12 @@
                         pass
 
         return update
-<<<<<<< HEAD
-                     
-    def __set_float_var(self, obj, is_dict, name, var):
-        if is_dict:
-            def update(_0, _1, _2):
-                string_var = var.get()
-                if string_var == "" or string_var == "None":
-=======
 
     def __set_float_var(self, obj, is_dict, name, var, nullable):
         if is_dict:
             def update(_0, _1, _2):
                 string_var = var.get()
                 if string_var == "" and nullable:
->>>>>>> 3437bfd8
                     obj[name] = None
                 elif string_var == "inf":
                     obj[name] = float("inf")
@@ -131,11 +114,7 @@
         else:
             def update(_0, _1, _2):
                 string_var = var.get()
-<<<<<<< HEAD
-                if string_var == "" or string_var == "None":
-=======
-                if string_var == "" and nullable:
->>>>>>> 3437bfd8
+                if string_var == "" and nullable:
                     setattr(obj, name, None)
                 elif string_var == "inf":
                     setattr(obj, name, float("inf"))
@@ -148,7 +127,7 @@
                         pass
 
         return update
-                        
+
     def __set_tuple_var(self, obj, is_dict, name, var):
         if is_dict:
             def update(_0, _1, _2):
@@ -181,46 +160,6 @@
         self.vars = {}
 
         is_dict = isinstance(obj, dict)
-<<<<<<< HEAD
-        iterable = obj.items() if is_dict else vars(obj).items()
-
-        for name, obj_var in iterable:
-            if isinstance(obj_var, str):
-                var = tk.StringVar(master=self.master)
-                var.set(obj_var)
-                var.trace_add("write", self.__set_str_var(obj, is_dict, name, var))
-                self.vars[name] = var
-            elif isinstance(obj_var, Enum):
-                var = tk.StringVar(master=self.master)
-                var.set(str(obj_var))
-                var.trace_add("write", self.__set_enum_var(obj, is_dict, name, var, type(obj_var)))
-                self.vars[name] = var
-            elif isinstance(obj_var, bool):
-                var = tk.BooleanVar(master=self.master)
-                var.set(obj_var)
-                var.trace_add("write", self.__set_bool_var(obj, is_dict, name, var))
-                self.vars[name] = var
-            elif isinstance(obj_var, int):
-                var = tk.StringVar(master=self.master)
-                var.set(str(obj_var))
-                var.trace_add("write", self.__set_int_var(obj, is_dict, name, var))
-                self.vars[name] = var
-            elif isinstance(obj_var, float):
-                var = tk.StringVar(master=self.master)
-                var.set(str(obj_var))
-                var.trace_add("write", self.__set_float_var(obj, is_dict, name, var))
-                self.vars[name] = var
-            elif isinstance(obj_var, tuple) and len(obj_var) == 2 and all(isinstance(i, float) for i in obj_var):
-                var = tk.StringVar(master=self.master)
-                var.set(str(obj_var))
-                var.trace_add("write", self.__set_tuple_var(obj, is_dict, name, var))
-                self.vars[name] = var
-            else:
-                var = tk.StringVar(master=self.master)
-                var.set(obj_var)
-                var.trace_add("write", self.__set_str_var(obj, is_dict, name, var))
-                self.vars[name] = var
-=======
         is_arg = isinstance(obj, BaseArgs)
 
         if is_arg:
@@ -285,42 +224,22 @@
                     var.set(str(obj_var))
                     var.trace_add("write", self.__set_float_var(obj, is_dict, name, var, False))
                     self.vars[name] = var
+                elif isinstance(obj_var, tuple) and len(obj_var) == 2 and all(isinstance(i, float) for i in obj_var):
+                    var = tk.StringVar(master=self.master)
+                    var.set(str(obj_var))
+                    var.trace_add("write", self.__set_tuple_var(obj, is_dict, name, var))
+                    self.vars[name] = var
                 else:
                     var = tk.StringVar(master=self.master)
                     var.set(obj_var)
                     var.trace_add("write", self.__set_str_var(obj, is_dict, name, var, False))
                     self.vars[name] = var
->>>>>>> 3437bfd8
 
     def __set_vars(self, obj):
         is_dict = isinstance(obj, dict)
         is_arg = isinstance(obj, BaseArgs)
         iterable = obj.items() if is_dict else vars(obj).items()
 
-<<<<<<< HEAD
-        for name, obj_var in iterable:
-            if isinstance(obj_var, str):
-                var = self.vars[name]
-                var.set(obj_var)
-            elif isinstance(obj_var, Enum):
-                var = self.vars[name]
-                var.set(str(obj_var))
-            elif isinstance(obj_var, bool):
-                var = self.vars[name]
-                var.set(obj_var)
-            elif isinstance(obj_var, int):
-                var = self.vars[name]
-                var.set(str(obj_var))
-            elif isinstance(obj_var, float):
-                var = self.vars[name]
-                var.set(str(obj_var))
-            elif isinstance(obj_var, tuple) and len(obj_var) == 2 and all(isinstance(i, float) for i in obj_var):
-                var = self.vars[name]
-                var.set(str(obj_var))
-            else:
-                var = self.vars[name]
-                var.set(obj_var)
-=======
         if is_arg:
             for name, var_type in obj.types.items():
                 obj_var = getattr(obj, name)
@@ -339,6 +258,9 @@
                 elif var_type == float:
                     var = self.vars[name]
                     var.set("" if obj_var is None else str(obj_var))
+                elif var_type == tuple and len(obj_var) == 2 and all(isinstance(i, float) for i in obj_var):
+                    var = self.vars[name]
+                    var.set("" if obj_var is None else str(obj_var))
                 else:
                     var = self.vars[name]
                     var.set("" if obj_var is None else obj_var)
@@ -359,7 +281,9 @@
                 elif isinstance(obj_var, float):
                     var = self.vars[name]
                     var.set(str(obj_var))
-                else:
-                    var = self.vars[name]
-                    var.set(obj_var)
->>>>>>> 3437bfd8
+                elif isinstance(obj_var, tuple) and len(obj_var) == 2 and all(isinstance(i, float) for i in obj_var):
+                    var = self.vars[name]
+                    var.set(str(obj_var))
+                else:
+                    var = self.vars[name]
+                    var.set(obj_var)